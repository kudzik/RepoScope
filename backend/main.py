--- conflicted
+++ resolved
@@ -64,15 +64,11 @@
         port=8000,
         reload=True,
         log_level="info",
-<<<<<<< HEAD
+        timeout_keep_alive=120,  # Increased timeout for long AI operations
+        timeout_graceful_shutdown=30,
     )
 # Test hot-reload - Thu Sep 25 11:33:45 CEST 2025
 
 @app.get('/test-hot-reload')
 async def test_hot_reload() -> JSONResponse:
-    return JSONResponse(content={"message": "Hot-reload działa!", "timestamp": "2025-09-25"})
-=======
-        timeout_keep_alive=120,  # Increased timeout for long AI operations
-        timeout_graceful_shutdown=30,
-    )
->>>>>>> c5c4cb7c
+    return JSONResponse(content={"message": "Hot-reload działa!", "timestamp": "2025-09-25"})